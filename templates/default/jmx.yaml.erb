--- conflicted
+++ resolved
@@ -7,7 +7,6 @@
     <% end -%>
   <% if i.key?("include") || i.key?("exclude") -%>
     conf:
-<<<<<<< HEAD
       <% i["include"].each do |c| -%>
       - include:
           <% if c.key?("domain") -%>
@@ -42,42 +41,6 @@
             <% end -%>
           <% end -%>
       <% end -%>
-=======
-    <% i["include"].each do |c| -%>
-    - include:
-        <% if c.key?("domain") -%>
-        domain: <%= c["domain"] %>
-        <% end -%>
-        <% if c.key?("bean") -%>
-        bean: <%= c["bean"] %>
-        <% end -%>
-        <% if c.key("attributes") -%>
-        attribute:
-          <% c["attributes"].each do |a| -%>
-          attribute<%= c["attributes"].index(a) %>:
-            metric_type: <%= a["metric_type"] %>
-            alias: <%= a["alias"] %>
-          <% end -%>
-        <% end -%>
-    <% end -%>
-    <% i["exclude"].each do |c| -%>
-    - exclude:
-        <% if c.key?("domain") -%>
-        domain: <%= c["domain"] %>
-        <% end -%>
-        <% if c.key?("bean") -%>
-        bean: <%= c["bean"] %>
-        <% end -%>
-        <% if c.key("attributes") -%>
-        attribute:
-          <% c["attributes"].each do |a| -%>
-          attribute<%= c["attributes"].index(a) %>:
-            metric_type: <%= a["metric_type"] %>
-            alias: <%= a["alias"] %>
-          <% end -%>
-        <% end -%>
-    <% end -%>
->>>>>>> 829fda34
   <% end -%>
 <% end -%>
 
