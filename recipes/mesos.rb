#
# Cookbook Name:: datadog
# Recipe:: mesos
#
# Copyright 2011-2015, Datadog
#
# Licensed under the Apache License, Version 2.0 (the "License");
# you may not use this file except in compliance with the License.
# You may obtain a copy of the License at
#
#     http://www.apache.org/licenses/LICENSE-2.0
#
# Unless required by applicable law or agreed to in writing, software
# distributed under the License is distributed on an "AS IS" BASIS,
# WITHOUT WARRANTIES OR CONDITIONS OF ANY KIND, either express or implied.
# See the License for the specific language governing permissions and
# limitations under the License.
#
include_recipe 'datadog::dd-agent'

# Build a data structure with configuration.
# @example
#   node.override['datadog']['mesos'] =
#     instances: [{
#       url: 'https://server:port',
#       timeout: 8,
#       tags: [
#         'optional_tag1',
#         'optional_tag2'
#       ]
#     }],
#     init_config: {
#       default_timeout: 10
#     }

datadog_monitor 'mesos' do
  init_config node['datadog']['mesos']['init_config']
  instances node['datadog']['mesos']['instances']
<<<<<<< HEAD
  logs node['datadog']['mesos']['logs']
=======
  action :add
  notifies :restart, 'service[datadog-agent]' if node['datadog']['agent_start']
>>>>>>> e505416e
end<|MERGE_RESOLUTION|>--- conflicted
+++ resolved
@@ -36,10 +36,7 @@
 datadog_monitor 'mesos' do
   init_config node['datadog']['mesos']['init_config']
   instances node['datadog']['mesos']['instances']
-<<<<<<< HEAD
   logs node['datadog']['mesos']['logs']
-=======
   action :add
   notifies :restart, 'service[datadog-agent]' if node['datadog']['agent_start']
->>>>>>> e505416e
 end