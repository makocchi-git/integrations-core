#
# Cookbook Name:: datadog
# Recipe:: _install-windows
#
# Copyright 2011-2015, Datadog
#
# Licensed under the Apache License, Version 2.0 (the "License");
# you may not use this file except in compliance with the License.
# You may obtain a copy of the License at
#
#     http://www.apache.org/licenses/LICENSE-2.0
#
# Unless required by applicable law or agreed to in writing, software
# distributed under the License is distributed on an "AS IS" BASIS,
# WITHOUT WARRANTIES OR CONDITIONS OF ANY KIND, either express or implied.
# See the License for the specific language governing permissions and
# limitations under the License.
#

dd_agent_version = node['datadog']['agent_version']
if dd_agent_version.respond_to?(:each_pair)
  dd_agent_version = dd_agent_version['windows']
end

if dd_agent_version.nil?
  # Use latest
  agent_major_version = node['datadog']['agent_major_version']
  dd_agent_installer_basename = (agent_major_version.to_i == 5) ? 'ddagent-cli-latest' : "datadog-agent-#{agent_major_version}-latest.amd64"
else
  dd_agent_installer_prefix = (node['datadog']['windows_agent_installer_prefix'] || 'ddagent-cli')
  dd_agent_installer_basename = "#{dd_agent_installer_prefix}-#{dd_agent_version}"
end

temp_file_basename = ::File.join(Chef::Config[:file_cache_path], 'ddagent-cli')
temp_fix_file = ::File.join(Chef::Config[:file_cache_path], 'fix_6_14.ps1')

if node['datadog']['windows_agent_use_exe']
  dd_agent_installer = "#{dd_agent_installer_basename}.exe"
  temp_file = "#{temp_file_basename}.exe"
  installer_type = :custom
  install_options = '/q'
else
  dd_agent_installer = "#{dd_agent_installer_basename}.msi"
  temp_file = "#{temp_file_basename}.msi"
  installer_type = :msi
  # Agent >= 5.12.0 installs per-machine by default, but specifying ALLUSERS=1 shouldn't affect the install
  install_options = '/norestart ALLUSERS=1'

  # Since 6.11.0, the core and APM/trace components of the Windows Agent run under
  # a specific user instead of LOCAL_SYSTEM, check whether the user has provided
  # custom credentials and use them if that's the case.
  install_options.concat(' DDAGENTUSER_NAME=').concat(Chef::Datadog.ddagentuser_name(node)) if Chef::Datadog.ddagentuser_name(node)
  install_options.concat(' DDAGENTUSER_PASSWORD=').concat(Chef::Datadog.ddagentuser_password(node)) if Chef::Datadog.ddagentuser_password(node)
end

package 'Datadog Agent removal' do
  package_name 'Datadog Agent'
  timeout node['datadog']['windows_msi_timeout']
  action :nothing
end

package_retries = node['datadog']['agent_package_retries']
package_retry_delay = node['datadog']['agent_package_retry_delay']

unsafe_hashsums = [
  '928b00d2f952219732cda9ae0515351b15f9b9c1ea1d546738f9dc0fda70c336',
  '78b2bb2b231bcc185eb73dd367bfb6cb8a5d45ba93a46a7890fd607dc9188194'
]
fix_message = 'The file downloaded matches a known unsafe MSI - Agent versions 6.14.0/1 have been blacklisted. please use a different release. '\
        'See http://dtdg.co/win-614-fix'

# Download the installer to a temp location
remote_file temp_file do
  source node['datadog']['windows_agent_url'] + dd_agent_installer
  checksum node['datadog']['windows_agent_checksum'] if node['datadog']['windows_agent_checksum']
  retries package_retries unless package_retries.nil?
  retry_delay package_retry_delay unless package_retry_delay.nil?

  # validate the downloaded MSI is safe
<<<<<<< HEAD
  notifies :create, 'ruby_block[validate_safe_msi]', :immediately
end

unsafe_hashsums = [
  '928b00d2f952219732cda9ae0515351b15f9b9c1ea1d546738f9dc0fda70c336',
  '78b2bb2b231bcc185eb73dd367bfb6cb8a5d45ba93a46a7890fd607dc9188194'
]

ruby_block 'validate_safe_msi' do
  block do
    require 'digest'

    sha256 = Digest::SHA256.file(temp_file)

    raise 'The file downloaded matches a known unsafe MSI - Agent versions 6.14.0/1 have been blacklisted. please use a different release. '\
        'See http://dtdg.co/win-614-fix' if unsafe_hashsums.include? sha256.hexdigest
  end

  action :nothing
  notifies :run, 'powershell_script[datadog_6.14.x_fix]', :immediately
end

powershell_script 'datadog_6.14.x_fix' do
  # As of v1.37, the windows cookbook doesn't upgrade the package if a newer version is downloaded
  # As a workaround uninstall the package first if a new MSI is downloaded
  code <<-EOH
((New-Object System.Net.WebClient).DownloadFile('https://s3.amazonaws.com/ddagent-windows-stable/scripts/fix_6_14.ps1', $env:temp + '\\fix_6_14.ps1')); &$env:temp\\fix_6_14.ps1
  EOH

=======
  verify do |path|
    require 'digest'

    unsafe = unsafe_hashsums.include? Digest::SHA256.file(path).hexdigest
    Chef::Log.error("\n#{fix_message}\n") if unsafe

    # verify will abort update if false
    !unsafe
  end unless node['datadog']['windows_blacklist_silent_fail']

  # these are notified in order
  notifies :create, "remote_file[#{temp_fix_file}]", :immediately
  notifies :run, 'powershell_script[datadog_6.14.x_fix]', :immediately
end

remote_file temp_fix_file do
  source "#{node['datadog']['windows_agent_url']}scripts/fix_6_14.ps1"
  retries package_retries unless package_retries.nil?
  retry_delay package_retry_delay unless package_retry_delay.nil?
  action :nothing
end

powershell_script 'datadog_6.14.x_fix' do
  # As of v1.37, the windows cookbook doesn't upgrade the package if a newer version is downloaded
  # As a workaround uninstall the package first if a new MSI is downloaded
  code "&#{temp_fix_file}"
>>>>>>> 199a409c
  action :nothing
  notifies :remove, 'package[Datadog Agent removal]', :immediately
end

# Install the package
windows_package 'Datadog Agent' do # ~FC009
  source temp_file
  installer_type installer_type
  options install_options
  timeout node['datadog']['windows_msi_timeout']
  action :install
  # Before 3.0.0, we adviced users to use the windows cookbook ~> 1.38.0,
  # we should probably keep the compatibilty for some time.
  if respond_to?(:returns)
    returns [0, 3010]
  else
    success_codes [0, 3010]
  end
  not_if do
    require 'digest'

<<<<<<< HEAD
    # Do not fail here if the file isn't there. Will fail later anyway.
    File.file?(temp_file) && unsafe_hashsums.include?(Digest::SHA256.file(temp_file).hexdigest)
=======
    unsafe = unsafe_hashsums.include? Digest::SHA256.file(temp_file).hexdigest
    Chef::Log.warn("\n#{fix_message}\nContinuing without installing Datadog Agent.") if unsafe

    unsafe
>>>>>>> 199a409c
  end
end<|MERGE_RESOLUTION|>--- conflicted
+++ resolved
@@ -77,37 +77,6 @@
   retry_delay package_retry_delay unless package_retry_delay.nil?
 
   # validate the downloaded MSI is safe
-<<<<<<< HEAD
-  notifies :create, 'ruby_block[validate_safe_msi]', :immediately
-end
-
-unsafe_hashsums = [
-  '928b00d2f952219732cda9ae0515351b15f9b9c1ea1d546738f9dc0fda70c336',
-  '78b2bb2b231bcc185eb73dd367bfb6cb8a5d45ba93a46a7890fd607dc9188194'
-]
-
-ruby_block 'validate_safe_msi' do
-  block do
-    require 'digest'
-
-    sha256 = Digest::SHA256.file(temp_file)
-
-    raise 'The file downloaded matches a known unsafe MSI - Agent versions 6.14.0/1 have been blacklisted. please use a different release. '\
-        'See http://dtdg.co/win-614-fix' if unsafe_hashsums.include? sha256.hexdigest
-  end
-
-  action :nothing
-  notifies :run, 'powershell_script[datadog_6.14.x_fix]', :immediately
-end
-
-powershell_script 'datadog_6.14.x_fix' do
-  # As of v1.37, the windows cookbook doesn't upgrade the package if a newer version is downloaded
-  # As a workaround uninstall the package first if a new MSI is downloaded
-  code <<-EOH
-((New-Object System.Net.WebClient).DownloadFile('https://s3.amazonaws.com/ddagent-windows-stable/scripts/fix_6_14.ps1', $env:temp + '\\fix_6_14.ps1')); &$env:temp\\fix_6_14.ps1
-  EOH
-
-=======
   verify do |path|
     require 'digest'
 
@@ -134,7 +103,6 @@
   # As of v1.37, the windows cookbook doesn't upgrade the package if a newer version is downloaded
   # As a workaround uninstall the package first if a new MSI is downloaded
   code "&#{temp_fix_file}"
->>>>>>> 199a409c
   action :nothing
   notifies :remove, 'package[Datadog Agent removal]', :immediately
 end
@@ -156,14 +124,9 @@
   not_if do
     require 'digest'
 
-<<<<<<< HEAD
-    # Do not fail here if the file isn't there. Will fail later anyway.
-    File.file?(temp_file) && unsafe_hashsums.include?(Digest::SHA256.file(temp_file).hexdigest)
-=======
-    unsafe = unsafe_hashsums.include? Digest::SHA256.file(temp_file).hexdigest
+    unsafe = File.file?(temp_file) && unsafe_hashsums.include?(Digest::SHA256.file(temp_file).hexdigest)
     Chef::Log.warn("\n#{fix_message}\nContinuing without installing Datadog Agent.") if unsafe
 
     unsafe
->>>>>>> 199a409c
   end
 end