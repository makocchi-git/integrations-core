--- conflicted
+++ resolved
@@ -6,16 +6,13 @@
 from datadog_checks.base import ConfigurationError
 from datadog_checks.dev.utils import get_metadata_metrics
 from datadog_checks.snmp import SnmpCheck
-<<<<<<< HEAD
 from datadog_checks.snmp.utils import (
     _get_profile_name,
     _is_abstract_profile,
     _iter_default_profile_file_paths,
     get_profile_definition,
+    recursively_expand_base_profiles,
 )
-=======
-from datadog_checks.snmp.utils import get_profile_definition, recursively_expand_base_profiles
->>>>>>> 53dbb2bb
 
 from . import common
 from .metrics import (
